"""Tunix PPO training entrypoint.

Clear functional layout:
  1) Compose config (OmegaConf) and derive hyperparameters
  2) Initialize models (reference, actor, critic)
  3) Initialize RLCluster, logging, and trainer
  4) Orchestrate training in main()
"""

# ======================= Imports =======================
# Standard library
import gc
import os
import shutil
import time
from pathlib import Path

# Third-party
import wandb
import jax
import jax.numpy as jnp
import optax
from flax import nnx
from etils import epath
from huggingface_hub import snapshot_download
from omegaconf import DictConfig, OmegaConf
from orbax import checkpoint as ocp
from transformers import AutoTokenizer
from hydra import main as hydra_main

# Local application
from tunix.models.qwen2 import model, params
from tunix.rl import rl_cluster as rl_cluster_lib
from tunix.rl.rollout import base_rollout
from tunix.sft import metrics_logger
from grl.trainer.tunix_agent_trainer import PpoConfigExp, PpoLearnerExp

<<<<<<< HEAD
# Hugging Face IO and paths
from huggingface_hub import snapshot_download
from etils import epath
import numpy as np
from transformers import AutoTokenizer

# Utilities and env
import gc
import os
import time
from pathlib import Path
import shutil
=======
>>>>>>> bd7dedaf
from jax_smi import initialise_tracking

initialise_tracking()

# ======================= Globals (Config) =======================
BASE_DIR = Path(__file__).resolve().parents[1]


def derive_hparams(cfg):
  """Derive scalar hyperparameters and convenience values from config."""
  # Core PPO (trainer.ppo)
  entropy_coef = float(cfg.trainer.ppo.entropy_coef)

  # Rollout agent sizing
  filter_ratio = float(cfg.rollout.rollout_filter_ratio)
  try:
    group_nums = list(cfg.rollout.agent_group_num)
    group_sizes = list(cfg.rollout.agent_group_size)
  except Exception:
    group_nums = [int(cfg.rollout.agent_group_num)]
    group_sizes = [int(cfg.rollout.agent_group_size)]
  total_agents = sum(
      int(gn) * int(gs) for gn, gs in zip(group_nums, group_sizes)
  )
  training_batch_size = max(1, int(total_agents * filter_ratio))

  # PPO schedulers
  num_ppo_epochs = int(cfg.trainer.ppo.num_ppo_epochs)
  # Mini-batch size is part of cluster.training_config in new config
  mini_batch_size = int(cfg.cluster.training_config.mini_batch_size)
  gamma = float(cfg.trainer.ppo.gamma)
  gae_lambda = float(cfg.trainer.ppo.gae_lambda)
  beta = float(cfg.trainer.ppo.beta)
  epsilon = float(cfg.trainer.ppo.epsilon)
  clip_range_value = float(cfg.trainer.ppo.clip_range_value)
  epsilon_low = float(cfg.trainer.ppo.epsilon_low)
  epsilon_high = float(cfg.trainer.ppo.epsilon_high)
  epsilon_c = float(cfg.trainer.ppo.epsilon_c)
  max_completion_length = int(cfg.trainer.ppo.max_completion_length)
  
  # Mesh (cluster.mesh)
  try:
    mesh_shape = tuple(int(x) for x in cfg.cluster.mesh.shape)
    mesh_axes = tuple(str(x) for x in cfg.cluster.mesh.axes)
    mesh = [mesh_shape, mesh_axes]
  except Exception:
<<<<<<< HEAD
    df = []
  for item in df:
    if item == "agents":
      agents_path = BASE_DIR / "configs" / "agents.yaml"
      try:
        _agents = OmegaConf.load(str(agents_path))
        out = OmegaConf.merge(out, _agents)
      except Exception:
        pass
  return out

multi_turn_cfg = _compose_with_defaults(tunix_cfg)

# --- PPO configuration ---
# PPO hyperparameters used by Tunix PPO (from YAML)
filter_ratio = float(multi_turn_cfg.rollout.rollout_filter_ratio)
# Compute total agents = sum(agent_group_num[i] * agent_group_size[i]) and apply filter_ratio
try:
  group_nums = list(multi_turn_cfg.rollout.agent_group_num)
  group_sizes = list(multi_turn_cfg.rollout.agent_group_size)
except Exception:
  group_nums = [int(multi_turn_cfg.rollout.agent_group_num)]
  group_sizes = [int(multi_turn_cfg.rollout.agent_group_size)]
total_agents = sum(int(gn) * int(gs) for gn, gs in zip(group_nums, group_sizes))
TRAINING_BATCH_SIZE = max(1, int(total_agents * float(filter_ratio)))
NUM_PPO_EPOCHS = int(tunix_cfg.ppo.num_ppo_epochs)
MINI_BATCH_SIZE = int(tunix_cfg.ppo.mini_batch_size)
GAMMA = float(tunix_cfg.ppo.gamma)
GAE_LAMBDA = float(tunix_cfg.ppo.gae_lambda)
BETA = float(tunix_cfg.ppo.beta)
EPSILON = float(tunix_cfg.ppo.epsilon)
VF_COEF = float(tunix_cfg.ppo.vf_coef)
CLIP_RANGE_VALUE = float(tunix_cfg.ppo.clip_range_value)

# ===== Adjustable PPO clipping hyperparameters (moved to top) =====
CLIP_RATIO_LOW = float(tunix_cfg.ppo.clip_ratio_low)
CLIP_RATIO_HIGH = float(tunix_cfg.ppo.clip_ratio_high)
CLIP_RATIO_C = float(tunix_cfg.ppo.clip_ratio_c)
kl_penalty_method = str(tunix_cfg.ppo.kl_penalty_method)

# --- Cluster / trainer / rollout configuration ---
# Sharding (fsdp, tp) — read from YAML, fallback to default
try:
  _mesh_shape = tuple(int(x) for x in tunix_cfg.mesh.shape)
  _mesh_axes = tuple(str(x) for x in tunix_cfg.mesh.axes)
  MESH = [_mesh_shape, _mesh_axes]
except Exception:
  MESH = [(2, 2), ("fsdp", "tp")]
# Use integer accumulation; at least 1
# GRADIENT_ACCUMULATION_STEPS = max(1, (TRAINING_BATCH_SIZE + MINI_BATCH_SIZE - 1) // MINI_BATCH_SIZE)
GRADIENT_ACCUMULATION_STEPS = int(tunix_cfg.training.gradient_accumulation_steps)

# Rollout (GRPO generation) parameters (aligned with YAML)
# Max Prompt Length: 4096
# Max Generation Steps: 400
MAX_PROMPT_LENGTH = int(tunix_cfg.rollout_runtime.max_prompt_length)
TOTAL_GENERATION_STEPS = int(tunix_cfg.rollout_runtime.total_generation_steps)
TEMPERATURE = float(tunix_cfg.rollout_runtime.temperature_train)
EVAL_TEMPERATURE = float(tunix_cfg.rollout_runtime.temperature_eval)
TOP_P = float(tunix_cfg.rollout_runtime.top_p)
TOP_K = None if tunix_cfg.rollout_runtime.top_k is None else int(tunix_cfg.rollout_runtime.top_k)

  # Training loop setup
NUM_BATCHES = int(200 * TRAINING_BATCH_SIZE / MINI_BATCH_SIZE)
# Use YAML value if > 0, else fallback
_ee = int(tunix_cfg.training.eval_every_n_steps)
EVAL_EVERY_N_STEPS = _ee if _ee and _ee > 0 else int(10 * TRAINING_BATCH_SIZE / MINI_BATCH_SIZE)
# Debug validation use small batch size
# NUM_BATCHES = 20
# EVAL_EVERY_N_STEPS = 10
NUM_EPOCHS = 1
_max_steps_cfg = int(tunix_cfg.training.max_steps)
MAX_STEPS = _max_steps_cfg if _max_steps_cfg and _max_steps_cfg > 0 else int(NUM_BATCHES * TRAIN_FRACTION * NUM_EPOCHS)
CPU_OFFLOAD = False

# Optimizer/scheduler
ACTOR_LR = float(tunix_cfg.training.actor_lr)
CRITIC_LR = float(tunix_cfg.training.critic_lr)
B1 = float(tunix_cfg.training.b1)
B2 = float(tunix_cfg.training.b2)
WEIGHT_DECAY = float(tunix_cfg.training.weight_decay)
MAX_GRAD_NORM = float(tunix_cfg.training.max_grad_norm)

# Checkpointing (compose absolute paths from repo root; allow env overrides)
RUN_ROOT = (BASE_DIR / "content").resolve()
_default_intermediate = (RUN_ROOT / "intermediate_ckpt").resolve()
_default_ckpts = (RUN_ROOT / "ckpts").resolve()
INTERMEDIATE_CKPT_DIR = os.environ.get("GRL_INTERMEDIATE_CKPT_DIR", str(_default_intermediate))
CKPT_DIR = os.environ.get("GRL_CKPT_DIR", str(_default_ckpts))
SAVE_INTERVAL_STEPS = int(tunix_cfg.training.save_interval_steps)
MAX_TO_KEEP = int(tunix_cfg.training.max_to_keep)
print("Checkpoint dirs:", {"intermediate": INTERMEDIATE_CKPT_DIR, "ckpts": CKPT_DIR})
=======
    mesh = [(2, 2), ("fsdp", "tp")]

  # Rollout runtime (cluster.rollout_config)
  train_rc = cfg.cluster.rollout_config.train
  eval_rc = cfg.cluster.rollout_config.eval
  max_prompt_length = int(train_rc.max_prompt_length)
  total_generation_steps = int(train_rc.total_generation_steps)
  temperature_train = float(train_rc.temperature)
  temperature_eval = float(eval_rc.temperature)
  top_p = float(train_rc.top_p)
  top_k = None if train_rc.top_k is None else int(train_rc.top_k)

  # Optimizer (trainer.optim)
  actor_lr = float(cfg.trainer.optim.actor_lr)
  critic_lr = float(cfg.trainer.optim.critic_lr)
  b1 = float(cfg.trainer.optim.b1)
  b2 = float(cfg.trainer.optim.b2)
  weight_decay = float(cfg.trainer.optim.weight_decay)
  max_grad_norm = float(cfg.trainer.optim.max_grad_norm)
  grad_accum = int(cfg.trainer.optim.gradient_accumulation_steps)
  try:
    optim_type = str(cfg.trainer.optim.type)
  except Exception:
    optim_type = "constant"

  # Training loop setup (cluster.training_config)
  num_batches = int(200 * training_batch_size / max(1, mini_batch_size))
  ee = int(cfg.cluster.training_config.eval_every_n_steps)
  eval_every_n_steps = ee if ee and ee > 0 else int(10 * grad_accum)
  num_epochs = 1
  max_steps_cfg = int(cfg.cluster.training_config.max_steps)
  train_fraction = 1.0
  max_steps = (
      max_steps_cfg
      if max_steps_cfg and max_steps_cfg > 0
      else int(num_batches * train_fraction * num_epochs)
  )
  cpu_offload = bool(cfg.cluster.offload_to_cpu)
  rollout_engine = str(cfg.cluster.rollout_engine)

  # Paths
  run_root = (BASE_DIR / "content").resolve()
  default_intermediate = (run_root / "intermediate_ckpt").resolve()
  default_ckpts = (run_root / "ckpts").resolve()
  intermediate_ckpt_dir = os.environ.get(
      "GRL_INTERMEDIATE_CKPT_DIR", str(default_intermediate)
  )
  ckpt_dir = os.environ.get("GRL_CKPT_DIR", str(default_ckpts))
  save_interval_steps = int(
      cfg.cluster.training_config.checkpoint.save_interval_steps
  )
  max_to_keep = int(cfg.cluster.training_config.checkpoint.max_to_keep)

  return {
      "entropy_coef": entropy_coef,
      "filter_ratio": filter_ratio,
      "group_nums": group_nums,
      "group_sizes": group_sizes,
      "total_agents": total_agents,
      "training_batch_size": training_batch_size,
      "num_ppo_epochs": num_ppo_epochs,
      "mini_batch_size": mini_batch_size,
      "gamma": gamma,
      "gae_lambda": gae_lambda,
      "beta": beta,
      "epsilon": epsilon,
      "clip_range_value": clip_range_value,
      "epsilon_low": epsilon_low,
      "epsilon_high": epsilon_high,
      "epsilon_c": epsilon_c,
      "max_completion_length": max_completion_length,
      "mesh": mesh,
      "max_prompt_length": max_prompt_length,
      "total_generation_steps": total_generation_steps,
      "temperature_train": temperature_train,
      "temperature_eval": temperature_eval,
      "top_p": top_p,
      "top_k": top_k,
      "num_batches": num_batches,
      "eval_every_n_steps": eval_every_n_steps,
      "num_epochs": num_epochs,
      "max_steps": max_steps,
      "cpu_offload": cpu_offload,
      "rollout_engine": rollout_engine,
      "actor_lr": actor_lr,
      "critic_lr": critic_lr,
      "b1": b1,
      "b2": b2,
      "weight_decay": weight_decay,
      "max_grad_norm": max_grad_norm,
      "grad_accum": grad_accum,
      "optim_type": optim_type,
      "run_root": str(run_root),
      "intermediate_ckpt_dir": intermediate_ckpt_dir,
      "ckpt_dir": ckpt_dir,
      "save_interval_steps": save_interval_steps,
      "max_to_keep": max_to_keep,
  }

>>>>>>> bd7dedaf

# Inference presets removed for brevity


# ======================= Dataset helpers =======================


def get_dataset(num_batches: int, batch_size: int, split: str = "train"):
  # For multi-turn rollouts, return a lightweight empty iterator of fixed length
  del split

  class _Empty:

    def __iter__(self):
      for _ in range(num_batches):
        # Minimal placeholder to satisfy trainer interfaces; actual data comes from rollout
        yield {"prompts": [""] * batch_size}

    def __getitem__(self, idx):
      return {"prompts": [""] * batch_size}

    def __len__(self):
      return num_batches

  return _Empty()


# ----- Get dummy reward function -----
def _dummy_reward_fn(prompts, completions, **kwargs):
  # Return zero reward per example; length must match batch size
  batch_size = len(completions) if completions is not None else len(prompts)
  return [0.0] * batch_size


# ======================= Print Config Summary =======================
def _print_config_summary(cfg, derived):
  try:
    merged = OmegaConf.to_container(cfg, resolve=True)
  except Exception:
    merged = cfg
  print("===== Hydra Config (resolved) =====")
  print(merged)
  print("===== Derived PPO/Training/Cluster/Rollout =====")
  print(
      {
          "trainer.ppo": {
              "num_ppo_epochs": derived["num_ppo_epochs"],
              "gamma": derived["gamma"],
              "gae_lambda": derived["gae_lambda"],
              "beta": derived["beta"],
              "epsilon": derived["epsilon"],
              "clip_range_value": derived["clip_range_value"],
              "entropy_coef": derived["entropy_coef"],
              "epsilon_low": derived["epsilon_low"],
              "epsilon_high": derived["epsilon_high"],
              "epsilon_c": derived["epsilon_c"],
          },
          "trainer.optim": {
              "gradient_accumulation_steps": derived["grad_accum"],
              "actor_lr": derived["actor_lr"],
              "critic_lr": derived["critic_lr"],
              "b1": derived["b1"],
              "b2": derived["b2"],
              "weight_decay": derived["weight_decay"],
              "max_grad_norm": derived["max_grad_norm"],
          },
          "cluster.training_config": {
              "max_steps": derived["max_steps"],
              "eval_every_n_steps": derived["eval_every_n_steps"],
              "save_interval_steps": derived["save_interval_steps"],
              "max_to_keep": derived["max_to_keep"],
              "rollout_engine": derived["rollout_engine"],
              "offload_to_cpu": derived["cpu_offload"],
          },
          "cluster.rollout_config": {
              "train": {
                  "max_prompt_length": derived["max_prompt_length"],
                  "total_generation_steps": derived["total_generation_steps"],
                  "temperature": derived["temperature_train"],
                  "top_p": derived["top_p"],
                  "top_k": derived["top_k"],
              },
              "eval": {
                  "max_prompt_length": derived["max_prompt_length"],
                  "total_generation_steps": derived["total_generation_steps"],
                  "temperature": derived["temperature_eval"],
                  "top_p": 1.0,
                  "top_k": None,
              },
          },
          "derived": {
              "total_agents": derived["total_agents"],
              "training_batch_size": derived["training_batch_size"],
              "num_batches": derived["num_batches"],
          },
      }
  )


# ======================= Model building helpers =======================
def download_model_weights(repo_id: str, local_dir: str) -> str:
  """Download model weights and tokenizer assets; return the resolved path."""
  downloaded = snapshot_download(
      repo_id=repo_id,
      local_dir=local_dir,
      allow_patterns=[
          "*.safetensors",
          "*.json",
          "tokenizer.*",
          "*.model",
          "vocab*",
          "merges.txt",
      ],
  )
  print("Files downloaded to:", downloaded)
  return str(downloaded)


def load_qwen2_from_safetensors(model_dir: str, model_config) -> nnx.Module:
  """Load Qwen2 from local safetensors directory."""
  if list(epath.Path(model_dir).expanduser().glob("*.safetensors")):
    return params.create_model_from_safe_tensors(model_dir, model_config)
  raise ValueError(f"No safetensors found in {model_dir}")


def save_intermediate_state(module: nnx.Module, save_dir: str) -> None:
  """Save an intermediate nnx state checkpoint once if it doesn't exist."""
  checkpointer = ocp.StandardCheckpointer()
  _, state = nnx.split(module)
  checkpoint_path = os.path.join(Path(save_dir), "state")
  if not os.path.exists(checkpoint_path):
    checkpointer.save(checkpoint_path, state)
    # Ensure filesystem settles before continuing (matches original behavior)
    time.sleep(60)


def build_reference_model_from_ckpt(ckpt_path: str, mesh):
  """Restore reference model and return (model, mesh, model_config)."""
<<<<<<< HEAD
  model_config = model.ModelConfig.qwen2_5_0_5_b()
=======
  model_config = model.ModelConfig.qwen2_5_0_5b()
>>>>>>> bd7dedaf
  with mesh:
    abs_qwen2: nnx.Module = nnx.eval_shape(
        lambda: model.Qwen2(model_config, rngs=nnx.Rngs(params=0))
    )
  abs_state = nnx.state(abs_qwen2)
  abs_state = jax.tree.map(
      lambda a, s: jax.ShapeDtypeStruct(a.shape, jnp.float32, sharding=s),
      abs_state,
      nnx.get_named_sharding(abs_state, mesh),
  )
  checkpointer = ocp.StandardCheckpointer()
  restored_params = checkpointer.restore(ckpt_path, target=abs_state)

  graph_def, _ = nnx.split(abs_qwen2)
  qwen2_ref = nnx.merge(graph_def, restored_params)
  return qwen2_ref, mesh, model_config


def clone_module_like(src_module: nnx.Module, model_config, mesh) -> nnx.Module:
  """Create a separate nnx.Module instance with the same parameters and sharding.

  Ensures the returned module is a distinct Python object so optimizer updates on
  the actor do not affect the frozen reference.
  """
  with mesh:
    abs_mod: nnx.Module = nnx.eval_shape(
        lambda: model.Qwen2(model_config, rngs=nnx.Rngs(params=0))
    )
  gdef, _ = nnx.split(abs_mod)
  src_state = nnx.state(src_module)
  # Best-effort: ensure arrays are placed on the provided mesh sharding
  try:
    target_sharding = nnx.get_named_sharding(src_state, mesh)
    src_state = jax.tree.map(
        lambda x, s: jax.device_put(x, s), src_state, target_sharding
    )
  except Exception:
    pass
<<<<<<< HEAD
  return nnx.merge(gdef, src_state)


# 1) Download weights and load base model, then save an intermediate state
model_config = model.ModelConfig.qwen2_5_0_5_b()
model_dir = download_model_weights(repo_id, MODEL_CP_PATH)
qwen2 = load_qwen2_from_safetensors(model_dir, model_config)
save_intermediate_state(qwen2, INTERMEDIATE_CKPT_DIR)
del qwen2
gc.collect()

# 2) Build reference/policy and critic models
shape, axes = MESH
devices = jax.devices("tpu")
if len(devices) == 0:
  raise ValueError(
      "No TPU devices visible. Set JAX to TPU backend and ensure 4 devices."
  )
if len(devices) < int(np.prod(shape)):
  raise ValueError(
      f"Insufficient TPU devices for mesh {shape}. Required: {int(np.prod(shape))}, found: {len(devices)}."
  )
mesh = jax.sharding.Mesh(np.array(devices).reshape(shape), axes)
qwen2_ref, mesh, model_config = build_reference_model_from_ckpt(
    os.path.join(Path(INTERMEDIATE_CKPT_DIR), "state"), mesh
)
policy_qwen2 = clone_module_like(qwen2_ref, model_config, mesh)
tokenizer = AutoTokenizer.from_pretrained(model_dir, trust_remote_code=True)
if tokenizer.pad_token_id is None:
  tokenizer.pad_token = tokenizer.eos_token
# TODO: Maybe padding issue in trainer
print("eos_id:", tokenizer.eos_token_id, "pad_id:", tokenizer.pad_token_id)
=======
  return nnx.merge(gdef, src_state, copy=True)


def build_models_and_tokenizer(cfg, derived):
  """Download/load models, build reference/actor/critic, tokenizer and mesh."""
  model_cp_path = str(BASE_DIR / "qwen_models")
  repo_id = str(cfg.model.repo_id)
  model_dir = download_model_weights(repo_id, model_cp_path)
  mesh = jax.make_mesh(*derived["mesh"])  # [shape, axes]
  model_config = model.ModelConfig.qwen2_5_0_5b()
  with mesh:
    qwen2 = load_qwen2_from_safetensors(model_dir, model_config)
  save_intermediate_state(qwen2, derived["intermediate_ckpt_dir"])
  del qwen2
  gc.collect()

  qwen2_ref, mesh, model_config = build_reference_model_from_ckpt(
      os.path.join(Path(derived["intermediate_ckpt_dir"]), "state"), mesh
  )
  policy_qwen2 = clone_module_like(qwen2_ref, model_config, mesh)
  tokenizer = AutoTokenizer.from_pretrained(model_dir, trust_remote_code=True)
  if tokenizer.pad_token_id is None:
    tokenizer.pad_token = tokenizer.eos_token
  print("eos_id:", tokenizer.eos_token_id, "pad_id:", tokenizer.pad_token_id)
  critic_qwen2 = get_critic_model(model_config, qwen2_ref, mesh)
  return policy_qwen2, critic_qwen2, qwen2_ref, tokenizer, mesh, model_config
>>>>>>> bd7dedaf


"""
At this point, we have:
- policy_qwen2: the policy/reference model (same weights initially)
- mesh: named device mesh for sharding
- tokenizer: loaded from local MODEL_CP_PATH
"""


# --- Critic: simple Linear(H->1) head (no bias) ---
class Qwen2CriticTokenClass(nnx.Module):

  def __init__(self, backbone: nnx.Module, rngs: nnx.Rngs):
    self.backbone = backbone
    hidden_dim = getattr(
        self.backbone.config,
        "hidden_size",
        getattr(self.backbone.config, "embed_dim"),
    )
    self.classifier = nnx.Linear(
        in_features=hidden_dim, out_features=1, use_bias=False, rngs=rngs
    )

  def __call__(self, input_tokens, positions, cache, attention_mask, **kwargs):
    _ = self.backbone(
        input_tokens,
        positions=positions,
        cache=cache,
        attention_mask=attention_mask,
        output_hidden_states=True,
        **kwargs,
    )
    h = nnx.pop(self.backbone, nnx.Intermediate)["all_hidden_states"].value
    if isinstance(h, (list, tuple)):
      h = h[-1]
    return self.classifier(h)


def get_critic_model(
    _model_config, _ref_model: nnx.Module, _mesh
) -> nnx.Module:
  """Builds a critic from ref backbone and shards it to the provided mesh."""
  with _mesh:
    abs_mod: nnx.Module = nnx.eval_shape(
        lambda: model.Qwen2(_model_config, rngs=nnx.Rngs(params=0))
    )
  graph_def, _ = nnx.split(abs_mod)
  ref_state = nnx.state(_ref_model)
  backbone = nnx.merge(graph_def, ref_state, copy=True)

  critic = Qwen2CriticTokenClass(backbone, rngs=nnx.Rngs(params=0))
  crit_graph_def, crit_state = nnx.split(critic)

  # Initialization: small normal for weights (seeded)
  seed = 123
  key = jax.random.PRNGKey(seed)
  kshape = crit_state["classifier"]["kernel"].shape
  kdtype = crit_state["classifier"]["kernel"].dtype
  crit_state["classifier"]["kernel"] = (
      jax.random.normal(key, kshape, dtype=kdtype) * 0.02
  )

  # Shard once at the end
  crit_sharding = nnx.get_named_sharding(crit_state, _mesh)
  crit_state = jax.tree.map(
      lambda x, s: jax.device_put(x, s), crit_state, crit_sharding
  )
  return nnx.merge(crit_graph_def, crit_state)


def reset_dir(path: str):
  if os.path.exists(path):
    shutil.rmtree(path, ignore_errors=True)
  os.makedirs(path, exist_ok=True)


def build_optimizers(derived):
  if str(derived.get("optim_type", "constant")).lower() == "constant":
    actor_lr_schedule = optax.constant_schedule(derived["actor_lr"])
    critic_lr_schedule = optax.constant_schedule(derived["critic_lr"])
  else:
    # Fallback: use fixed float if an unknown type is provided
    actor_lr_schedule = derived["actor_lr"]
    critic_lr_schedule = derived["critic_lr"]

  actor_opt = optax.adamw(
      learning_rate=actor_lr_schedule,
      b1=derived["b1"],
      b2=derived["b2"],
      weight_decay=derived["weight_decay"],
  )
  critic_opt = optax.adamw(
      learning_rate=critic_lr_schedule,
      b1=derived["b1"],
      b2=derived["b2"],
      weight_decay=derived["weight_decay"],
  )
  if derived["max_grad_norm"] is not None:
    actor_opt = optax.chain(
        optax.clip_by_global_norm(max_norm=derived["max_grad_norm"]), actor_opt
    )
    critic_opt = optax.chain(
        optax.clip_by_global_norm(max_norm=derived["max_grad_norm"]), critic_opt
    )
  return actor_opt, critic_opt


<<<<<<< HEAD
# Training config
cluster_config = rl_cluster_lib.ClusterConfig(
  role_to_mesh={
    rl_cluster_lib.Role.ACTOR: mesh,
    rl_cluster_lib.Role.CRITIC: mesh,
    rl_cluster_lib.Role.REFERENCE: mesh,
    rl_cluster_lib.Role.ROLLOUT: mesh,
  },
  rollout_engine='vanilla',
  offload_to_cpu=CPU_OFFLOAD,
  training_config=rl_cluster_lib.RLTrainingConfig(
    actor_optimizer=actor_optimizer,
    critic_optimizer=critic_optimizer,
    eval_every_n_steps=EVAL_EVERY_N_STEPS,
    max_steps=MAX_STEPS,
    gradient_accumulation_steps=GRADIENT_ACCUMULATION_STEPS,
    # metrics logging
    metrics_logging_options=metrics_logging_options,
    # checkpoint saving
    checkpoint_root_directory=CKPT_DIR,
    checkpointing_options=checkpointing_options,
  ),
  rollout_config={
    rl_cluster_lib.Mode.TRAIN: base_rollout.RolloutConfig(
      max_tokens_to_generate=TOTAL_GENERATION_STEPS,
      max_prompt_length=MAX_PROMPT_LENGTH,
      kv_cache_size=MAX_PROMPT_LENGTH + TOTAL_GENERATION_STEPS + 256,
      temperature=TEMPERATURE,
      top_p=TOP_P,
      top_k=TOP_K,
    ),
    rl_cluster_lib.Mode.EVAL: base_rollout.RolloutConfig(
      max_tokens_to_generate=TOTAL_GENERATION_STEPS,
      max_prompt_length=MAX_PROMPT_LENGTH,
      kv_cache_size=MAX_PROMPT_LENGTH + TOTAL_GENERATION_STEPS + 256,
      temperature=EVAL_TEMPERATURE,
      top_p=1.0,
      top_k=None,
    ),
  },
)

# todo: add per-mode rollout config for training and evaluation (especially for validation)

ppo_config = PpoConfigExp(
  num_ppo_epochs=NUM_PPO_EPOCHS,
  mini_batch_size=MINI_BATCH_SIZE,
  gamma=GAMMA,
  gae_lambda=GAE_LAMBDA,
  beta=BETA,
  epsilon=EPSILON,
  vf_coef=VF_COEF,
  clip_range_value=CLIP_RANGE_VALUE,
  # Entropy regularization
  entropy_coeff=ENTROPY_COEFF,
  aggs_mode=ENTROPY_AGGS_MODE,
  # ===== MODIFICATION: Asymmetric + dual-clip PPO hyperparameters =====
  clip_ratio_low=CLIP_RATIO_LOW,
  clip_ratio_high=CLIP_RATIO_HIGH,
  clip_ratio_c=CLIP_RATIO_C,
  kl_penalty_method=kl_penalty_method,
)
# RL cluster
rl_cluster = rl_cluster_lib.RLCluster(
    actor=policy_qwen2,
    critic=critic_qwen2,
    reference=qwen2_ref,
    tokenizer=qwen_tokenizer,
    cluster_config=cluster_config,
)
# Multi-turn PPO Trainer (experimental)
ppo_trainer = PpoLearnerExp(
  rl_cluster=rl_cluster,
  ppo_config=ppo_config,
  reward_fns=_dummy_reward_fn,
  multi_turn_cfg=multi_turn_cfg,
  multi_turn_processor=None,
  multi_turn_validation=False,
=======
def build_cluster_config(mesh, tokenizer, derived, cfg):
  checkpointing_options = ocp.CheckpointManagerOptions(
      save_interval_steps=derived["save_interval_steps"],
      max_to_keep=derived["max_to_keep"],
  )
  tb_log_dir = str(BASE_DIR / "content" / "tmp" / "tensorboard" / "ppo")
  reset_dir(derived["ckpt_dir"])
  reset_dir(tb_log_dir)
  metrics_opts = metrics_logger.MetricsLoggerOptions(
      log_dir=tb_log_dir, flush_every_n_steps=20
  )

  actor_opt, critic_opt = build_optimizers(derived)

  # Build role_to_mesh from cfg.cluster.role_to_mesh
  def _mesh_from_spec(spec):
    if spec is None or spec == "same":
      return mesh
    try:
      shape = tuple(int(x) for x in spec["shape"])  # type: ignore[index]
      axes = tuple(str(x) for x in spec["axes"])  # type: ignore[index]
      return jax.make_mesh(shape, axes)
    except Exception:
      return mesh

  r2m_cfg = getattr(cfg.cluster, "role_to_mesh", "same")
  if isinstance(r2m_cfg, (str, type(None))) and (
      r2m_cfg is None or r2m_cfg == "same"
  ):
    role_to_mesh = {
        rl_cluster_lib.Role.ACTOR: mesh,
        rl_cluster_lib.Role.CRITIC: mesh,
        rl_cluster_lib.Role.REFERENCE: mesh,
        rl_cluster_lib.Role.ROLLOUT: mesh,
    }
  else:
    # Expect mapping per role
    role_to_mesh = {
        rl_cluster_lib.Role.ACTOR: _mesh_from_spec(r2m_cfg.get("actor")),
        rl_cluster_lib.Role.CRITIC: _mesh_from_spec(r2m_cfg.get("critic")),
        rl_cluster_lib.Role.REFERENCE: _mesh_from_spec(
            r2m_cfg.get("reference")
        ),
        rl_cluster_lib.Role.ROLLOUT: _mesh_from_spec(r2m_cfg.get("rollout")),
    }

  cluster_config = rl_cluster_lib.ClusterConfig(
      role_to_mesh=role_to_mesh,
      rollout_engine=derived["rollout_engine"],
      offload_to_cpu=derived["cpu_offload"],
      training_config=rl_cluster_lib.RLTrainingConfig(
          actor_optimizer=actor_opt,
          critic_optimizer=critic_opt,
          mini_batch_size=(
              int(cfg.cluster.training_config.mini_batch_size)
              if getattr(cfg.cluster.training_config, "mini_batch_size", None)
              is not None
              else None
          ),
          training_micro_batch_size=(
              int(cfg.cluster.training_config.training_micro_batch_size)
              if getattr(
                  cfg.cluster.training_config, "training_micro_batch_size", None
              )
              is not None
              else None
          ),
          rollout_micro_batch_size=(
              int(cfg.cluster.training_config.rollout_micro_batch_size)
              if getattr(
                  cfg.cluster.training_config, "rollout_micro_batch_size", None
              )
              is not None
              else int(cfg.cluster.training_config.mini_batch_size)
          ),
          compute_logps_micro_batch_size=(
              int(cfg.cluster.training_config.compute_logps_micro_batch_size)
              if getattr(
                  cfg.cluster.training_config,
                  "compute_logps_micro_batch_size",
                  None,
              )
              is not None
              else int(cfg.cluster.training_config.mini_batch_size)
          ),
          eval_every_n_steps=derived["eval_every_n_steps"],
          max_steps=derived["max_steps"],
          gradient_accumulation_steps=derived["grad_accum"],
          metrics_logging_options=metrics_opts,
          checkpoint_root_directory=derived["ckpt_dir"],
          checkpointing_options=checkpointing_options,
      ),
      rollout_config={
          rl_cluster_lib.Mode.TRAIN: base_rollout.RolloutConfig(
              max_tokens_to_generate=derived["total_generation_steps"],
              max_prompt_length=derived["max_prompt_length"],
              kv_cache_size=derived["max_prompt_length"]
              + derived["total_generation_steps"]
              + 256,
              temperature=derived["temperature_train"],
              top_p=derived["top_p"],
              top_k=derived["top_k"],
          ),
          rl_cluster_lib.Mode.EVAL: base_rollout.RolloutConfig(
              max_tokens_to_generate=derived["total_generation_steps"],
              max_prompt_length=derived["max_prompt_length"],
              kv_cache_size=derived["max_prompt_length"]
              + derived["total_generation_steps"]
              + 256,
              temperature=derived["temperature_eval"],
              top_p=1.0,
              top_k=None,
          ),
      },
  )
  return cluster_config


def build_trainer(rl_cluster, cfg, derived, _multi_turn_cfg):
  ppo_cfg = cfg.trainer.ppo
  ppo_config = PpoConfigExp(
      num_ppo_epochs=int(ppo_cfg.num_ppo_epochs),
      gamma=float(ppo_cfg.gamma),
      gae_lambda=float(ppo_cfg.gae_lambda),
      beta=float(ppo_cfg.beta),
      epsilon=float(ppo_cfg.epsilon),
      clip_range_value=float(ppo_cfg.clip_range_value),
      entropy_coef=float(ppo_cfg.entropy_coef),
      epsilon_low=float(ppo_cfg.epsilon_low),
      epsilon_high=float(ppo_cfg.epsilon_high),
      epsilon_c=float(ppo_cfg.epsilon_c),
      kl_method=str(ppo_cfg.kl_method),
      # Fixed T to stabilize JIT shapes
      max_completion_length=int(ppo_cfg.max_completion_length),
  )
  trainer = PpoLearnerExp(
      rl_cluster=rl_cluster,
      ppo_config=ppo_config,
      reward_fns=_dummy_reward_fn,
      multi_turn_cfg=_multi_turn_cfg,
      multi_turn_processor=None,
      multi_turn_validation=False,
  )
  return trainer


# ======================= Debug helpers =======================
def _tree_allclose(a, b, rtol=1e-5, atol=1e-6):
  return jax.tree_util.tree_all(
      jax.tree.map(lambda x, y: jnp.allclose(x, y, rtol=rtol, atol=atol), a, b)
  )


@hydra_main(
    config_path="../configs", config_name="tunix_base", version_base=None
>>>>>>> bd7dedaf
)
def main(cfg: DictConfig):
  # Ensure W&B is initialized for all logging paths (including trainer close hooks)
  try:
    if wandb.run is None:
      wandb.init(
          project="tunix",
          config=OmegaConf.to_container(cfg, resolve=True),
          reinit=False,
      )
      print("W&B run URL:", wandb.run.url)
  except Exception:
    pass

<<<<<<< HEAD
with mesh:
  ppo_trainer.train(dataset)
=======
  # Use Hydra cfg directly
  derived = derive_hparams(cfg)
  _print_config_summary(cfg, derived)
>>>>>>> bd7dedaf

  # Build dataset (use derived num_batches and mini_batch_size for placeholder sizing)
  dataset = get_dataset(
      derived["num_batches"], derived["mini_batch_size"], "train"
  )

  # Init models
  policy_qwen2, critic_qwen2, qwen2_ref, tokenizer, mesh, model_config = (
      build_models_and_tokenizer(cfg, derived)
  )

<<<<<<< HEAD
try:
  wandb.finish()
except Exception:
  pass
=======
  # Debug: check distinct objects and initial parameter equality
  try:
    print("policy/ref ids:", id(policy_qwen2), id(qwen2_ref))
    pol_state = nnx.state(policy_qwen2)
    ref_state = nnx.state(qwen2_ref)
    print("initial states equal:", _tree_allclose(pol_state, ref_state))
  except Exception as e:
    print("[debug] sanity check failed:", e)

  # RL cluster and trainer
  cluster_config = build_cluster_config(mesh, tokenizer, derived, cfg)
  with mesh:
    rl_cluster = rl_cluster_lib.RLCluster(
        actor=policy_qwen2,
        critic=critic_qwen2,
        reference=qwen2_ref,
        tokenizer=tokenizer,
        cluster_config=cluster_config,
    )
    trainer = build_trainer(rl_cluster, cfg, derived, cfg)
    trainer.train(dataset)

  try:
    wandb.finish()
  except Exception:
    pass
>>>>>>> bd7dedaf


if __name__ == "__main__":
  main()<|MERGE_RESOLUTION|>--- conflicted
+++ resolved
@@ -35,21 +35,6 @@
 from tunix.sft import metrics_logger
 from grl.trainer.tunix_agent_trainer import PpoConfigExp, PpoLearnerExp
 
-<<<<<<< HEAD
-# Hugging Face IO and paths
-from huggingface_hub import snapshot_download
-from etils import epath
-import numpy as np
-from transformers import AutoTokenizer
-
-# Utilities and env
-import gc
-import os
-import time
-from pathlib import Path
-import shutil
-=======
->>>>>>> bd7dedaf
 from jax_smi import initialise_tracking
 
 initialise_tracking()
@@ -96,100 +81,6 @@
     mesh_axes = tuple(str(x) for x in cfg.cluster.mesh.axes)
     mesh = [mesh_shape, mesh_axes]
   except Exception:
-<<<<<<< HEAD
-    df = []
-  for item in df:
-    if item == "agents":
-      agents_path = BASE_DIR / "configs" / "agents.yaml"
-      try:
-        _agents = OmegaConf.load(str(agents_path))
-        out = OmegaConf.merge(out, _agents)
-      except Exception:
-        pass
-  return out
-
-multi_turn_cfg = _compose_with_defaults(tunix_cfg)
-
-# --- PPO configuration ---
-# PPO hyperparameters used by Tunix PPO (from YAML)
-filter_ratio = float(multi_turn_cfg.rollout.rollout_filter_ratio)
-# Compute total agents = sum(agent_group_num[i] * agent_group_size[i]) and apply filter_ratio
-try:
-  group_nums = list(multi_turn_cfg.rollout.agent_group_num)
-  group_sizes = list(multi_turn_cfg.rollout.agent_group_size)
-except Exception:
-  group_nums = [int(multi_turn_cfg.rollout.agent_group_num)]
-  group_sizes = [int(multi_turn_cfg.rollout.agent_group_size)]
-total_agents = sum(int(gn) * int(gs) for gn, gs in zip(group_nums, group_sizes))
-TRAINING_BATCH_SIZE = max(1, int(total_agents * float(filter_ratio)))
-NUM_PPO_EPOCHS = int(tunix_cfg.ppo.num_ppo_epochs)
-MINI_BATCH_SIZE = int(tunix_cfg.ppo.mini_batch_size)
-GAMMA = float(tunix_cfg.ppo.gamma)
-GAE_LAMBDA = float(tunix_cfg.ppo.gae_lambda)
-BETA = float(tunix_cfg.ppo.beta)
-EPSILON = float(tunix_cfg.ppo.epsilon)
-VF_COEF = float(tunix_cfg.ppo.vf_coef)
-CLIP_RANGE_VALUE = float(tunix_cfg.ppo.clip_range_value)
-
-# ===== Adjustable PPO clipping hyperparameters (moved to top) =====
-CLIP_RATIO_LOW = float(tunix_cfg.ppo.clip_ratio_low)
-CLIP_RATIO_HIGH = float(tunix_cfg.ppo.clip_ratio_high)
-CLIP_RATIO_C = float(tunix_cfg.ppo.clip_ratio_c)
-kl_penalty_method = str(tunix_cfg.ppo.kl_penalty_method)
-
-# --- Cluster / trainer / rollout configuration ---
-# Sharding (fsdp, tp) — read from YAML, fallback to default
-try:
-  _mesh_shape = tuple(int(x) for x in tunix_cfg.mesh.shape)
-  _mesh_axes = tuple(str(x) for x in tunix_cfg.mesh.axes)
-  MESH = [_mesh_shape, _mesh_axes]
-except Exception:
-  MESH = [(2, 2), ("fsdp", "tp")]
-# Use integer accumulation; at least 1
-# GRADIENT_ACCUMULATION_STEPS = max(1, (TRAINING_BATCH_SIZE + MINI_BATCH_SIZE - 1) // MINI_BATCH_SIZE)
-GRADIENT_ACCUMULATION_STEPS = int(tunix_cfg.training.gradient_accumulation_steps)
-
-# Rollout (GRPO generation) parameters (aligned with YAML)
-# Max Prompt Length: 4096
-# Max Generation Steps: 400
-MAX_PROMPT_LENGTH = int(tunix_cfg.rollout_runtime.max_prompt_length)
-TOTAL_GENERATION_STEPS = int(tunix_cfg.rollout_runtime.total_generation_steps)
-TEMPERATURE = float(tunix_cfg.rollout_runtime.temperature_train)
-EVAL_TEMPERATURE = float(tunix_cfg.rollout_runtime.temperature_eval)
-TOP_P = float(tunix_cfg.rollout_runtime.top_p)
-TOP_K = None if tunix_cfg.rollout_runtime.top_k is None else int(tunix_cfg.rollout_runtime.top_k)
-
-  # Training loop setup
-NUM_BATCHES = int(200 * TRAINING_BATCH_SIZE / MINI_BATCH_SIZE)
-# Use YAML value if > 0, else fallback
-_ee = int(tunix_cfg.training.eval_every_n_steps)
-EVAL_EVERY_N_STEPS = _ee if _ee and _ee > 0 else int(10 * TRAINING_BATCH_SIZE / MINI_BATCH_SIZE)
-# Debug validation use small batch size
-# NUM_BATCHES = 20
-# EVAL_EVERY_N_STEPS = 10
-NUM_EPOCHS = 1
-_max_steps_cfg = int(tunix_cfg.training.max_steps)
-MAX_STEPS = _max_steps_cfg if _max_steps_cfg and _max_steps_cfg > 0 else int(NUM_BATCHES * TRAIN_FRACTION * NUM_EPOCHS)
-CPU_OFFLOAD = False
-
-# Optimizer/scheduler
-ACTOR_LR = float(tunix_cfg.training.actor_lr)
-CRITIC_LR = float(tunix_cfg.training.critic_lr)
-B1 = float(tunix_cfg.training.b1)
-B2 = float(tunix_cfg.training.b2)
-WEIGHT_DECAY = float(tunix_cfg.training.weight_decay)
-MAX_GRAD_NORM = float(tunix_cfg.training.max_grad_norm)
-
-# Checkpointing (compose absolute paths from repo root; allow env overrides)
-RUN_ROOT = (BASE_DIR / "content").resolve()
-_default_intermediate = (RUN_ROOT / "intermediate_ckpt").resolve()
-_default_ckpts = (RUN_ROOT / "ckpts").resolve()
-INTERMEDIATE_CKPT_DIR = os.environ.get("GRL_INTERMEDIATE_CKPT_DIR", str(_default_intermediate))
-CKPT_DIR = os.environ.get("GRL_CKPT_DIR", str(_default_ckpts))
-SAVE_INTERVAL_STEPS = int(tunix_cfg.training.save_interval_steps)
-MAX_TO_KEEP = int(tunix_cfg.training.max_to_keep)
-print("Checkpoint dirs:", {"intermediate": INTERMEDIATE_CKPT_DIR, "ckpts": CKPT_DIR})
-=======
     mesh = [(2, 2), ("fsdp", "tp")]
 
   # Rollout runtime (cluster.rollout_config)
@@ -289,7 +180,6 @@
       "max_to_keep": max_to_keep,
   }
 
->>>>>>> bd7dedaf
 
 # Inference presets removed for brevity
 
@@ -428,11 +318,7 @@
 
 def build_reference_model_from_ckpt(ckpt_path: str, mesh):
   """Restore reference model and return (model, mesh, model_config)."""
-<<<<<<< HEAD
-  model_config = model.ModelConfig.qwen2_5_0_5_b()
-=======
   model_config = model.ModelConfig.qwen2_5_0_5b()
->>>>>>> bd7dedaf
   with mesh:
     abs_qwen2: nnx.Module = nnx.eval_shape(
         lambda: model.Qwen2(model_config, rngs=nnx.Rngs(params=0))
@@ -471,40 +357,6 @@
     )
   except Exception:
     pass
-<<<<<<< HEAD
-  return nnx.merge(gdef, src_state)
-
-
-# 1) Download weights and load base model, then save an intermediate state
-model_config = model.ModelConfig.qwen2_5_0_5_b()
-model_dir = download_model_weights(repo_id, MODEL_CP_PATH)
-qwen2 = load_qwen2_from_safetensors(model_dir, model_config)
-save_intermediate_state(qwen2, INTERMEDIATE_CKPT_DIR)
-del qwen2
-gc.collect()
-
-# 2) Build reference/policy and critic models
-shape, axes = MESH
-devices = jax.devices("tpu")
-if len(devices) == 0:
-  raise ValueError(
-      "No TPU devices visible. Set JAX to TPU backend and ensure 4 devices."
-  )
-if len(devices) < int(np.prod(shape)):
-  raise ValueError(
-      f"Insufficient TPU devices for mesh {shape}. Required: {int(np.prod(shape))}, found: {len(devices)}."
-  )
-mesh = jax.sharding.Mesh(np.array(devices).reshape(shape), axes)
-qwen2_ref, mesh, model_config = build_reference_model_from_ckpt(
-    os.path.join(Path(INTERMEDIATE_CKPT_DIR), "state"), mesh
-)
-policy_qwen2 = clone_module_like(qwen2_ref, model_config, mesh)
-tokenizer = AutoTokenizer.from_pretrained(model_dir, trust_remote_code=True)
-if tokenizer.pad_token_id is None:
-  tokenizer.pad_token = tokenizer.eos_token
-# TODO: Maybe padding issue in trainer
-print("eos_id:", tokenizer.eos_token_id, "pad_id:", tokenizer.pad_token_id)
-=======
   return nnx.merge(gdef, src_state, copy=True)
 
 
@@ -531,7 +383,6 @@
   print("eos_id:", tokenizer.eos_token_id, "pad_id:", tokenizer.pad_token_id)
   critic_qwen2 = get_critic_model(model_config, qwen2_ref, mesh)
   return policy_qwen2, critic_qwen2, qwen2_ref, tokenizer, mesh, model_config
->>>>>>> bd7dedaf
 
 
 """
@@ -640,86 +491,6 @@
   return actor_opt, critic_opt
 
 
-<<<<<<< HEAD
-# Training config
-cluster_config = rl_cluster_lib.ClusterConfig(
-  role_to_mesh={
-    rl_cluster_lib.Role.ACTOR: mesh,
-    rl_cluster_lib.Role.CRITIC: mesh,
-    rl_cluster_lib.Role.REFERENCE: mesh,
-    rl_cluster_lib.Role.ROLLOUT: mesh,
-  },
-  rollout_engine='vanilla',
-  offload_to_cpu=CPU_OFFLOAD,
-  training_config=rl_cluster_lib.RLTrainingConfig(
-    actor_optimizer=actor_optimizer,
-    critic_optimizer=critic_optimizer,
-    eval_every_n_steps=EVAL_EVERY_N_STEPS,
-    max_steps=MAX_STEPS,
-    gradient_accumulation_steps=GRADIENT_ACCUMULATION_STEPS,
-    # metrics logging
-    metrics_logging_options=metrics_logging_options,
-    # checkpoint saving
-    checkpoint_root_directory=CKPT_DIR,
-    checkpointing_options=checkpointing_options,
-  ),
-  rollout_config={
-    rl_cluster_lib.Mode.TRAIN: base_rollout.RolloutConfig(
-      max_tokens_to_generate=TOTAL_GENERATION_STEPS,
-      max_prompt_length=MAX_PROMPT_LENGTH,
-      kv_cache_size=MAX_PROMPT_LENGTH + TOTAL_GENERATION_STEPS + 256,
-      temperature=TEMPERATURE,
-      top_p=TOP_P,
-      top_k=TOP_K,
-    ),
-    rl_cluster_lib.Mode.EVAL: base_rollout.RolloutConfig(
-      max_tokens_to_generate=TOTAL_GENERATION_STEPS,
-      max_prompt_length=MAX_PROMPT_LENGTH,
-      kv_cache_size=MAX_PROMPT_LENGTH + TOTAL_GENERATION_STEPS + 256,
-      temperature=EVAL_TEMPERATURE,
-      top_p=1.0,
-      top_k=None,
-    ),
-  },
-)
-
-# todo: add per-mode rollout config for training and evaluation (especially for validation)
-
-ppo_config = PpoConfigExp(
-  num_ppo_epochs=NUM_PPO_EPOCHS,
-  mini_batch_size=MINI_BATCH_SIZE,
-  gamma=GAMMA,
-  gae_lambda=GAE_LAMBDA,
-  beta=BETA,
-  epsilon=EPSILON,
-  vf_coef=VF_COEF,
-  clip_range_value=CLIP_RANGE_VALUE,
-  # Entropy regularization
-  entropy_coeff=ENTROPY_COEFF,
-  aggs_mode=ENTROPY_AGGS_MODE,
-  # ===== MODIFICATION: Asymmetric + dual-clip PPO hyperparameters =====
-  clip_ratio_low=CLIP_RATIO_LOW,
-  clip_ratio_high=CLIP_RATIO_HIGH,
-  clip_ratio_c=CLIP_RATIO_C,
-  kl_penalty_method=kl_penalty_method,
-)
-# RL cluster
-rl_cluster = rl_cluster_lib.RLCluster(
-    actor=policy_qwen2,
-    critic=critic_qwen2,
-    reference=qwen2_ref,
-    tokenizer=qwen_tokenizer,
-    cluster_config=cluster_config,
-)
-# Multi-turn PPO Trainer (experimental)
-ppo_trainer = PpoLearnerExp(
-  rl_cluster=rl_cluster,
-  ppo_config=ppo_config,
-  reward_fns=_dummy_reward_fn,
-  multi_turn_cfg=multi_turn_cfg,
-  multi_turn_processor=None,
-  multi_turn_validation=False,
-=======
 def build_cluster_config(mesh, tokenizer, derived, cfg):
   checkpointing_options = ocp.CheckpointManagerOptions(
       save_interval_steps=derived["save_interval_steps"],
@@ -875,7 +646,6 @@
 
 @hydra_main(
     config_path="../configs", config_name="tunix_base", version_base=None
->>>>>>> bd7dedaf
 )
 def main(cfg: DictConfig):
   # Ensure W&B is initialized for all logging paths (including trainer close hooks)
@@ -890,14 +660,9 @@
   except Exception:
     pass
 
-<<<<<<< HEAD
-with mesh:
-  ppo_trainer.train(dataset)
-=======
   # Use Hydra cfg directly
   derived = derive_hparams(cfg)
   _print_config_summary(cfg, derived)
->>>>>>> bd7dedaf
 
   # Build dataset (use derived num_batches and mini_batch_size for placeholder sizing)
   dataset = get_dataset(
@@ -909,12 +674,6 @@
       build_models_and_tokenizer(cfg, derived)
   )
 
-<<<<<<< HEAD
-try:
-  wandb.finish()
-except Exception:
-  pass
-=======
   # Debug: check distinct objects and initial parameter equality
   try:
     print("policy/ref ids:", id(policy_qwen2), id(qwen2_ref))
@@ -941,7 +700,6 @@
     wandb.finish()
   except Exception:
     pass
->>>>>>> bd7dedaf
 
 
 if __name__ == "__main__":
