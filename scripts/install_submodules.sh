--- conflicted
+++ resolved
@@ -205,11 +205,6 @@
 
     print_step "Installing tunix framework..."
 
-<<<<<<< HEAD
-    # Ensure JAX TPU backend is available for Tunix
-    print_step "Installing JAX TPU backend (jax[tpu])"
-    pip install -U "jax[tpu]" -f https://storage.googleapis.com/jax-releases/libtpu_releases.html
-=======
     # Ensure tunix submodule is on the configured branch (default to main if unspecified)
     TUNIX_BRANCH=$(git config --file .gitmodules --get submodule.tunix.branch || echo "")
     if [[ -z "$TUNIX_BRANCH" ]]; then
@@ -224,7 +219,6 @@
         git -C tunix checkout -B "$TUNIX_BRANCH" "origin/$TUNIX_BRANCH" >/dev/null 2>&1 || git -C tunix checkout "$TUNIX_BRANCH" >/dev/null 2>&1 || true
         git -C tunix reset --hard "origin/$TUNIX_BRANCH" >/dev/null 2>&1 || true
     fi
->>>>>>> bd7dedaf
 
     # Remove any previously installed tunix to avoid path shadowing
     pip uninstall -y tunix >/dev/null 2>&1 || true
